--- conflicted
+++ resolved
@@ -270,11 +270,7 @@
 		return nil
 	})
 
-<<<<<<< HEAD
-	it = iterator.NewGenericIterator(fn)
-=======
 	it = iterator.NewObjectIterator(fn)
->>>>>>> eed97426
 	return
 }
 

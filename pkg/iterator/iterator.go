/*
Package iterator provided iterator support for storage.

This package handles iteration details, and Storager implementer just need to write a NextObjectFunc.
*/
package iterator

import (
	"errors"
	"fmt"

	"github.com/Xuanwo/storage/pkg/segment"
	"github.com/Xuanwo/storage/types"
)

// ErrDone means this iterator has been done.
var ErrDone = errors.New("iterator is done")

// ObjectIterator is the iterator interface used to do iterate
// TODO: waiting for golang generic support.
type ObjectIterator interface {
	Next() (*types.Object, error)
}

/*
NextObjectFunc is the func used in iterator.

Notes

- ErrDone should be return while there are no items any more.

- Input objects slice should be set every time.
*/
type NextObjectFunc func(*[]*types.Object) error

<<<<<<< HEAD
// GenericIterator is the prefix based iterator.
type GenericIterator struct {
=======
// GenericObjectIterator is the prefix based iterator.
type GenericObjectIterator struct {
>>>>>>> eed97426
	buf   []*types.Object
	index int
	next  NextObjectFunc
	done  bool
}

<<<<<<< HEAD
// NewGenericIterator will return a new prefix based iterator.
func NewGenericIterator(fn NextFunc) *GenericIterator {
	return &GenericIterator{
=======
// NewObjectIterator will return a new prefix based iterator.
func NewObjectIterator(fn NextObjectFunc) *GenericObjectIterator {
	return &GenericObjectIterator{
>>>>>>> eed97426
		buf:   nil,
		index: 0,
		next:  fn,
	}
}

// Next implements ObjectIterator interface.
//
// Next call is not thread safe, do not call it in multi goroutine.
<<<<<<< HEAD
func (it *GenericIterator) Next() (i *types.Object, err error) {
=======
func (it *GenericObjectIterator) Next() (i *types.Object, err error) {
	if it.index < len(it.buf) {
		it.index++
		return it.buf[it.index-1], nil
	}
	if it.done {
		return nil, ErrDone
	}

	// Reset buf before call next.
	it.buf = nil
	err = it.next(&it.buf)
	if err == nil {
		it.index = 1
		return it.buf[0], nil
	}
	if !errors.Is(err, ErrDone) {
		return nil, fmt.Errorf("iterator next failed: %w", err)
	}

	// Mark this iterator has been done, no more elem will be fetched.
	it.done = true
	if len(it.buf) == 0 {
		return nil, ErrDone
	}

	it.index = 1
	return it.buf[0], nil
}

// SegmentIterator is the iterator interface used to do iterate
// TODO: waiting for golang generic support.
type SegmentIterator interface {
	Next() (*segment.Segment, error)
}

/*
NextSegmentFunc is the func used in iterator.

Notes

- ErrDone should be return while there are no items any more.

- Input objects slice should be set every time.
*/
type NextSegmentFunc func(*[]*segment.Segment) error

// GenericSegmentIterator is the prefix based iterator.
type GenericSegmentIterator struct {
	buf   []*segment.Segment
	index int
	next  NextSegmentFunc
	done  bool
}

// NewSegmentIterator will return a new prefix based iterator.
func NewSegmentIterator(fn NextSegmentFunc) *GenericSegmentIterator {
	return &GenericSegmentIterator{
		buf:   nil,
		index: 0,
		next:  fn,
	}
}

// Next implements SegmentIterator interface.
//
// Next call is not thread safe, do not call it in multi goroutine.
func (it *GenericSegmentIterator) Next() (i *segment.Segment, err error) {
>>>>>>> eed97426
	if it.index < len(it.buf) {
		it.index++
		return it.buf[it.index-1], nil
	}
	if it.done {
		return nil, ErrDone
	}

	// Reset buf before call next.
	it.buf = nil
	err = it.next(&it.buf)
	if err == nil {
		it.index = 1
		return it.buf[0], nil
	}
	if !errors.Is(err, ErrDone) {
		return nil, fmt.Errorf("iterator next failed: %w", err)
	}

	// Mark this iterator has been done, no more elem will be fetched.
	it.done = true
	if len(it.buf) == 0 {
		return nil, ErrDone
	}

	it.index = 1
	return it.buf[0], nil
}<|MERGE_RESOLUTION|>--- conflicted
+++ resolved
@@ -33,28 +33,17 @@
 */
 type NextObjectFunc func(*[]*types.Object) error
 
-<<<<<<< HEAD
-// GenericIterator is the prefix based iterator.
-type GenericIterator struct {
-=======
 // GenericObjectIterator is the prefix based iterator.
 type GenericObjectIterator struct {
->>>>>>> eed97426
 	buf   []*types.Object
 	index int
 	next  NextObjectFunc
 	done  bool
 }
 
-<<<<<<< HEAD
-// NewGenericIterator will return a new prefix based iterator.
-func NewGenericIterator(fn NextFunc) *GenericIterator {
-	return &GenericIterator{
-=======
 // NewObjectIterator will return a new prefix based iterator.
 func NewObjectIterator(fn NextObjectFunc) *GenericObjectIterator {
 	return &GenericObjectIterator{
->>>>>>> eed97426
 		buf:   nil,
 		index: 0,
 		next:  fn,
@@ -64,9 +53,6 @@
 // Next implements ObjectIterator interface.
 //
 // Next call is not thread safe, do not call it in multi goroutine.
-<<<<<<< HEAD
-func (it *GenericIterator) Next() (i *types.Object, err error) {
-=======
 func (it *GenericObjectIterator) Next() (i *types.Object, err error) {
 	if it.index < len(it.buf) {
 		it.index++
@@ -135,7 +121,6 @@
 //
 // Next call is not thread safe, do not call it in multi goroutine.
 func (it *GenericSegmentIterator) Next() (i *segment.Segment, err error) {
->>>>>>> eed97426
 	if it.index < len(it.buf) {
 		it.index++
 		return it.buf[it.index-1], nil
